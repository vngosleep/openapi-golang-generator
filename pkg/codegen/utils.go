// Copyright 2019 DeepMap, Inc.
//
// Licensed under the Apache License, Version 2.0 (the "License");
// you may not use this file except in compliance with the License.
// You may obtain a copy of the License at
//
// http://www.apache.org/licenses/LICENSE-2.0
//
// Unless required by applicable law or agreed to in writing, software
// distributed under the License is distributed on an "AS IS" BASIS,
// WITHOUT WARRANTIES OR CONDITIONS OF ANY KIND, either express or implied.
// See the License for the specific language governing permissions and
// limitations under the License.
package codegen

import (
	"fmt"
	"go/token"
	"net/url"
	"reflect"
	"regexp"
	"sort"
	"strconv"
	"strings"
	"unicode"

	"github.com/getkin/kin-openapi/openapi3"
)

var (
	pathParamRE    *regexp.Regexp
	predeclaredSet map[string]struct{}
	separatorSet   map[rune]struct{}
)

func init() {
	pathParamRE = regexp.MustCompile(`{[.;?]?([^{}*]+)\*?}`)

	predeclaredIdentifiers := []string{
		// Types
		"bool",
		"byte",
		"complex64",
		"complex128",
		"error",
		"float32",
		"float64",
		"int",
		"int8",
		"int16",
		"int32",
		"int64",
		"rune",
		"string",
		"uint",
		"uint8",
		"uint16",
		"uint32",
		"uint64",
		"uintptr",
		// Constants
		"true",
		"false",
		"iota",
		// Zero value
		"nil",
		// Functions
		"append",
		"cap",
		"close",
		"complex",
		"copy",
		"delete",
		"imag",
		"len",
		"make",
		"new",
		"panic",
		"print",
		"println",
		"real",
		"recover",
	}
	predeclaredSet = map[string]struct{}{}
	for _, id := range predeclaredIdentifiers {
		predeclaredSet[id] = struct{}{}
	}

	separators := "-#@!$&=.+:;_~ (){}[]"
	separatorSet = map[rune]struct{}{}
	for _, r := range separators {
		separatorSet[r] = struct{}{}
	}
}

// UppercaseFirstCharacter Uppercases the first character in a string. This assumes UTF-8, so we have
// to be careful with unicode, don't treat it as a byte array.
func UppercaseFirstCharacter(str string) string {
	if str == "" {
		return ""
	}
	runes := []rune(str)
	runes[0] = unicode.ToUpper(runes[0])
	return string(runes)
}

// Uppercase the first character in a identifier with pkg name. This assumes UTF-8, so we have
// to be careful with unicode, don't treat it as a byte array.
func UppercaseFirstCharacterWithPkgName(str string) string {
	if str == "" {
		return ""
	}

	segs := strings.Split(str, ".")
	var prefix string
	if len(segs) == 2 {
		prefix = segs[0] + "."
		str = segs[1]
	}
	runes := []rune(str)
	runes[0] = unicode.ToUpper(runes[0])
	return prefix + string(runes)
}

// LowercaseFirstCharacter Lowercases the first character in a string. This assumes UTF-8, so we have
// to be careful with unicode, don't treat it as a byte array.
func LowercaseFirstCharacter(str string) string {
	if str == "" {
		return ""
	}
	runes := []rune(str)
	runes[0] = unicode.ToLower(runes[0])
	return string(runes)
}

// ToCamelCase will convert query-arg style strings to CamelCase. We will
// use `., -, +, :, ;, _, ~, ' ', (, ), {, }, [, ]` as valid delimiters for words.
// So, "word.word-word+word:word;word_word~word word(word)word{word}[word]"
// would be converted to WordWordWordWordWordWordWordWordWordWordWordWordWord
func ToCamelCase(str string) string {
	s := strings.Trim(str, " ")

	n := ""
	capNext := true
	for _, v := range s {
		if unicode.IsUpper(v) {
			n += string(v)
		}
		if unicode.IsDigit(v) {
			n += string(v)
		}
		if unicode.IsLower(v) {
			if capNext {
				n += strings.ToUpper(string(v))
			} else {
				n += string(v)
			}
		}
		_, capNext = separatorSet[v]
	}
	return n
}

func ToCamelCaseWithInitialism(str string) string {
	return replaceInitialism(ToCamelCase(str))
}

func replaceInitialism(s string) string {
	// These strings do not apply CamelCase
	// Do not do CamelCase when these characters match when the preceding character is lowercase
	// ["Acl", "Api", "Ascii", "Cpu", "Css", "Dns", "Eof", "Guid", "Html", "Http", "Https", "Id", "Ip", "Json", "Qps", "Ram", "Rpc", "Sla", "Smtp", "Sql", "Ssh", "Tcp", "Tls", "Ttl", "Udp", "Ui", "Gid", "Uid", "Uuid", "Uri", "Url", "Utf8", "Vm", "Xml", "Xmpp", "Xsrf", "Xss", "Sip", "Rtp", "Amqp", "Db", "Ts"]
	targetWordRegex := regexp.MustCompile(`(?i)(Acl|Api|Ascii|Cpu|Css|Dns|Eof|Guid|Html|Http|Https|Id|Ip|Json|Qps|Ram|Rpc|Sla|Smtp|Sql|Ssh|Tcp|Tls|Ttl|Udp|Ui|Gid|Uid|Uuid|Uri|Url|Utf8|Vm|Xml|Xmpp|Xsrf|Xss|Sip|Rtp|Amqp|Db|Ts)`)
	return targetWordRegex.ReplaceAllStringFunc(s, func(s string) string {
		// If the preceding character is lowercase, do not do CamelCase
		if unicode.IsLower(rune(s[0])) {
			return s
		}
		return strings.ToUpper(s)
	})
}

// SortedSchemaKeys returns the keys of the given SchemaRef dictionary in sorted
// order, since Golang scrambles dictionary keys
func SortedSchemaKeys(dict map[string]*openapi3.SchemaRef) []string {
	keys := make([]string, len(dict))
	i := 0
	for key := range dict {
		keys[i] = key
		i++
	}
	sort.Strings(keys)
	return keys
}

// SortedPathsKeys is the same as above, except it sorts the keys for a Paths
// dictionary.
func SortedPathsKeys(dict openapi3.Paths) []string {
	keys := make([]string, len(dict))
	i := 0
	for key := range dict {
		keys[i] = key
		i++
	}
	sort.Strings(keys)
	return keys
}

// SortedOperationsKeys returns Operation dictionary keys in sorted order
func SortedOperationsKeys(dict map[string]*openapi3.Operation) []string {
	keys := make([]string, len(dict))
	i := 0
	for key := range dict {
		keys[i] = key
		i++
	}
	sort.Strings(keys)
	return keys
}

// SortedResponsesKeys returns Responses dictionary keys in sorted order
func SortedResponsesKeys(dict openapi3.Responses) []string {
	keys := make([]string, len(dict))
	i := 0
	for key := range dict {
		keys[i] = key
		i++
	}
	sort.Strings(keys)
	return keys
}

func SortedHeadersKeys(dict openapi3.Headers) []string {
	keys := make([]string, len(dict))
	i := 0
	for key := range dict {
		keys[i] = key
		i++
	}
	sort.Strings(keys)
	return keys
}

// SortedContentKeys returns Content dictionary keys in sorted order
func SortedContentKeys(dict openapi3.Content) []string {
	keys := make([]string, len(dict))
	i := 0
	for key := range dict {
		keys[i] = key
		i++
	}
	sort.Strings(keys)
	return keys
}

// SortedStringKeys returns string map keys in sorted order
func SortedStringKeys(dict map[string]string) []string {
	keys := make([]string, len(dict))
	i := 0
	for key := range dict {
		keys[i] = key
		i++
	}
	sort.Strings(keys)
	return keys
}

// SortedParameterKeys returns sorted keys for a ParameterRef dict
func SortedParameterKeys(dict map[string]*openapi3.ParameterRef) []string {
	keys := make([]string, len(dict))
	i := 0
	for key := range dict {
		keys[i] = key
		i++
	}
	sort.Strings(keys)
	return keys
}

func SortedRequestBodyKeys(dict map[string]*openapi3.RequestBodyRef) []string {
	keys := make([]string, len(dict))
	i := 0
	for key := range dict {
		keys[i] = key
		i++
	}
	sort.Strings(keys)
	return keys
}

func SortedSecurityRequirementKeys(sr openapi3.SecurityRequirement) []string {
	keys := make([]string, len(sr))
	i := 0
	for key := range sr {
		keys[i] = key
		i++
	}
	sort.Strings(keys)
	return keys
}

// StringInArray checks whether the specified string is present in an array
// of strings
func StringInArray(str string, array []string) bool {
	for _, elt := range array {
		if elt == str {
			return true
		}
	}
	return false
}

// RefPathToObjName returns the name of referenced object without changes.
//
//	#/components/schemas/Foo -> Foo
//	#/components/parameters/Bar -> Bar
//	#/components/responses/baz_baz -> baz_baz
//	document.json#/Foo -> Foo
//	http://deepmap.com/schemas/document.json#/objObj -> objObj
//
// Does not check refPath correctness.
func RefPathToObjName(refPath string) string {
	parts := strings.Split(refPath, "/")
	if len(parts) > 0 {
		return parts[len(parts)-1]
	}
	return ""
}

// RefPathToGoType takes a $ref value and converts it to a Go typename.
// #/components/schemas/Foo -> Foo
// #/components/parameters/Bar -> Bar
// #/components/responses/Baz -> Baz
// Remote components (document.json#/Foo) are supported if they present in --import-mapping
// URL components (http://deepmap.com/schemas/document.json#/Foo) are supported if they present in --import-mapping
// Remote and URL also support standard local paths even though the spec doesn't mention them.
func RefPathToGoType(refPath string) (string, error) {
	return refPathToGoType(refPath, true)
}

// refPathToGoType returns the Go typename for refPath given its
func refPathToGoType(refPath string, local bool) (string, error) {
	if refPath[0] == '#' {
		pathParts := strings.Split(refPath, "/")
		depth := len(pathParts)
		if local {
			if depth != 4 {
				return "", fmt.Errorf("unexpected reference depth: %d for ref: %s local: %t", depth, refPath, local)
			}
		} else if depth != 4 && depth != 2 {
			return "", fmt.Errorf("unexpected reference depth: %d for ref: %s local: %t", depth, refPath, local)
		}

		// Schemas may have been renamed locally, so look up the actual name in
		// the spec.
		name, err := findSchemaNameByRefPath(refPath, globalState.spec)
		if err != nil {
			return "", fmt.Errorf("error finding ref: %s in spec: %v", refPath, err)
		}
		if name != "" {
			return name, nil
		}
		// lastPart now stores the final element of the type path. This is what
		// we use as the base for a type name.
		lastPart := pathParts[len(pathParts)-1]
		return SchemaNameToTypeName(lastPart), nil
	}
	pathParts := strings.Split(refPath, "#")
	if len(pathParts) != 2 {
		return "", fmt.Errorf("unsupported reference: %s", refPath)
	}
	remoteComponent, flatComponent := pathParts[0], pathParts[1]
	if goImport, ok := globalState.importMapping[remoteComponent]; !ok {
		return "", fmt.Errorf("unrecognized external reference '%s'; please provide the known import for this reference using option --import-mapping", remoteComponent)
	} else {
		goType, err := refPathToGoType("#"+flatComponent, false)
		if err != nil {
			return "", err
		}
		return fmt.Sprintf("%s.%s", goImport.Name, goType), nil
	}
}

// IsGoTypeReference takes a $ref value and checks if it has link to go type.
// #/components/schemas/Foo                     -> true
// ./local/file.yml#/components/parameters/Bar  -> true
// ./local/file.yml                             -> false
// IsGoTypeReference can be used to check whether RefPathToGoType($ref) is possible.
func IsGoTypeReference(ref string) bool {
	return ref != "" && !IsWholeDocumentReference(ref)
}

// IsWholeDocumentReference takes a $ref value and checks if it is whole document reference.
// #/components/schemas/Foo                             -> false
// ./local/file.yml#/components/parameters/Bar          -> false
// ./local/file.yml                                     -> true
// http://deepmap.com/schemas/document.json             -> true
// http://deepmap.com/schemas/document.json#/Foo        -> false
func IsWholeDocumentReference(ref string) bool {
	return ref != "" && !strings.ContainsAny(ref, "#")
}

// SwaggerUriToEchoUri converts a OpenAPI style path URI with parameters to an
// Echo compatible path URI. We need to replace all of OpenAPI parameters with
// ":param". Valid input parameters are:
//
//	{param}
//	{param*}
//	{.param}
//	{.param*}
//	{;param}
//	{;param*}
//	{?param}
//	{?param*}
func SwaggerUriToEchoUri(uri string) string {
	return pathParamRE.ReplaceAllString(uri, ":$1")
}

<<<<<<< HEAD
// SwaggerUriToEchoUri converts a OpenAPI style path URI with parameters to a
// Echo compatible path URI. We need to replace all of OpenAPI parameters with
// ":param". Valid input parameters are:
//   {param}
//   {param*}
//   {.param}
//   {.param*}
//   {;param}
//   {;param*}
//   {?param}
//   {?param*}
func SwaggerUriToBunUri(uri string) string {
=======
// SwaggerUriToFiberUri converts a OpenAPI style path URI with parameters to a
// Fiber compatible path URI. We need to replace all of OpenAPI parameters with
// ":param". Valid input parameters are:
//
//	{param}
//	{param*}
//	{.param}
//	{.param*}
//	{;param}
//	{;param*}
//	{?param}
//	{?param*}
func SwaggerUriToFiberUri(uri string) string {
>>>>>>> f5363b01
	return pathParamRE.ReplaceAllString(uri, ":$1")
}

// SwaggerUriToChiUri converts a swagger style path URI with parameters to a
// Chi compatible path URI. We need to replace all Swagger parameters with
// "{param}". Valid input parameters are:
//
//	{param}
//	{param*}
//	{.param}
//	{.param*}
//	{;param}
//	{;param*}
//	{?param}
//	{?param*}
func SwaggerUriToChiUri(uri string) string {
	return pathParamRE.ReplaceAllString(uri, "{$1}")
}

// SwaggerUriToGinUri converts a swagger style path URI with parameters to a
// Gin compatible path URI. We need to replace all Swagger parameters with
// ":param". Valid input parameters are:
//
//	{param}
//	{param*}
//	{.param}
//	{.param*}
//	{;param}
//	{;param*}
//	{?param}
//	{?param*}
func SwaggerUriToGinUri(uri string) string {
	return pathParamRE.ReplaceAllString(uri, ":$1")
}

// SwaggerUriToGorillaUri converts a swagger style path URI with parameters to a
// Gorilla compatible path URI. We need to replace all Swagger parameters with
// ":param". Valid input parameters are:
//
//	{param}
//	{param*}
//	{.param}
//	{.param*}
//	{;param}
//	{;param*}
//	{?param}
//	{?param*}
func SwaggerUriToGorillaUri(uri string) string {
	return pathParamRE.ReplaceAllString(uri, "{$1}")
}

// OrderedParamsFromUri returns the argument names, in order, in a given URI string, so for
// /path/{param1}/{.param2*}/{?param3}, it would return param1, param2, param3
func OrderedParamsFromUri(uri string) []string {
	matches := pathParamRE.FindAllStringSubmatch(uri, -1)
	result := make([]string, len(matches))
	for i, m := range matches {
		result[i] = m[1]
	}
	return result
}

// ReplacePathParamsWithStr replaces path parameters of the form {param} with %s
func ReplacePathParamsWithStr(uri string) string {
	return pathParamRE.ReplaceAllString(uri, "%s")
}

// SortParamsByPath reorders the given parameter definitions to match those in the path URI.
func SortParamsByPath(path string, in []ParameterDefinition) ([]ParameterDefinition, error) {
	pathParams := OrderedParamsFromUri(path)
	n := len(in)
	if len(pathParams) != n {
		return nil, fmt.Errorf("path '%s' has %d positional parameters, but spec has %d declared",
			path, len(pathParams), n)
	}
	out := make([]ParameterDefinition, len(in))
	for i, name := range pathParams {
		p := ParameterDefinitions(in).FindByName(name)
		if p == nil {
			return nil, fmt.Errorf("path '%s' refers to parameter '%s', which doesn't exist in specification",
				path, name)
		}
		out[i] = *p
	}
	return out, nil
}

// IsGoKeyword returns whether the given string is a go keyword
func IsGoKeyword(str string) bool {
	return token.IsKeyword(str)
}

// IsPredeclaredGoIdentifier returns whether the given string
// is a predefined go identifier.
//
// See https://golang.org/ref/spec#Predeclared_identifiers
func IsPredeclaredGoIdentifier(str string) bool {
	_, exists := predeclaredSet[str]
	return exists
}

// IsGoIdentity checks if the given string can be used as an identity
// in the generated code like a type name or constant name.
//
// See https://golang.org/ref/spec#Identifiers
func IsGoIdentity(str string) bool {
	for i, c := range str {
		if !isValidRuneForGoID(i, c) {
			return false
		}
	}

	return IsGoKeyword(str)
}

func isValidRuneForGoID(index int, char rune) bool {
	if index == 0 && unicode.IsNumber(char) {
		return false
	}

	return unicode.IsLetter(char) || char == '_' || unicode.IsNumber(char)
}

// IsValidGoIdentity checks if the given string can be used as a
// name of variable, constant, or type.
func IsValidGoIdentity(str string) bool {
	if IsGoIdentity(str) {
		return false
	}

	return !IsPredeclaredGoIdentifier(str)
}

// SanitizeGoIdentity deletes and replaces the illegal runes in the given
// string to use the string as a valid identity.
func SanitizeGoIdentity(str string) string {
	sanitized := []rune(str)

	for i, c := range sanitized {
		if !isValidRuneForGoID(i, c) {
			sanitized[i] = '_'
		} else {
			sanitized[i] = c
		}
	}

	str = string(sanitized)

	if IsGoKeyword(str) || IsPredeclaredGoIdentifier(str) {
		str = "_" + str
	}

	if !IsValidGoIdentity(str) {
		panic("here is a bug")
	}

	return str
}

// SanitizeEnumNames fixes illegal chars in the enum names
// and removes duplicates
func SanitizeEnumNames(enumNames, enumValues []string) map[string]string {
	dupCheck := make(map[string]int, len(enumValues))
	deDup := make([][]string, 0, len(enumValues))

	for i, v := range enumValues {
		n := v
		if i < len(enumNames) {
			n = enumNames[i]
		}
		if _, dup := dupCheck[n]; !dup {
			deDup = append(deDup, []string{n, v})
		}
		dupCheck[n] = 0
	}

	dupCheck = make(map[string]int, len(deDup))
	sanitizedDeDup := make(map[string]string, len(deDup))

	for _, p := range deDup {
		n, v := p[0], p[1]
		sanitized := SanitizeGoIdentity(SchemaNameToTypeName(n))

		if _, dup := dupCheck[sanitized]; !dup {
			sanitizedDeDup[sanitized] = v
		} else {
			sanitizedDeDup[sanitized+strconv.Itoa(dupCheck[sanitized])] = v
		}
		dupCheck[sanitized]++
	}

	return sanitizedDeDup
}

func typeNamePrefix(name string) (prefix string) {
	if len(name) == 0 {
		return "Empty"
	}
	for _, r := range name {
		switch r {
		case '$':
			if len(name) == 1 {
				return "DollarSign"
			}
		case '-':
			prefix += "Minus"
		case '+':
			prefix += "Plus"
		case '&':
			prefix += "And"
		case '|':
			prefix += "Or"
		case '~':
			prefix += "Tilde"
		case '=':
			prefix += "Equal"
		case '#':
			prefix += "Hash"
		case '.':
			prefix += "Dot"
		case '*':
			prefix += "Asterisk"
		case '^':
			prefix += "Caret"
		case '%':
			prefix += "Percent"
		default:
			// Prepend "N" to schemas starting with a number
			if prefix == "" && unicode.IsDigit(r) {
				return "N"
			}

			// break the loop, done parsing prefix
			return
		}
	}

	return
}

// SchemaNameToTypeName converts a Schema name to a valid Go type name. It converts to camel case, and makes sure the name is
// valid in Go
func SchemaNameToTypeName(name string) string {
	return typeNamePrefix(name) + ToCamelCase(name)
}

// According to the spec, additionalProperties may be true, false, or a
// schema. If not present, true is implied. If it's a schema, true is implied.
// If it's false, no additional properties are allowed. We're going to act a little
// differently, in that if you want additionalProperties code to be generated,
// you must specify an additionalProperties type
// If additionalProperties it true/false, this field will be non-nil.
func SchemaHasAdditionalProperties(schema *openapi3.Schema) bool {
	if schema.AdditionalProperties.Has != nil && *schema.AdditionalProperties.Has {
		return true
	}

	if schema.AdditionalProperties.Schema != nil {
		return true
	}
	return false
}

// PathToTypeName converts a path, like Object/field1/nestedField into a go
// type name.
func PathToTypeName(path []string) string {
	for i, p := range path {
		path[i] = ToCamelCase(p)
	}
	return strings.Join(path, "_")
}

// StringToGoComment renders a possible multi-line string as a valid Go-Comment.
// Each line is prefixed as a comment.
func StringToGoComment(in string) string {
	return stringToGoCommentWithPrefix(in, "")
}

// StringWithTypeNameToGoComment renders a possible multi-line string as a
// valid Go-Comment, including the name of the type being referenced. Each line
// is prefixed as a comment.
func StringWithTypeNameToGoComment(in, typeName string) string {
	return stringToGoCommentWithPrefix(in, typeName)
}

func DeprecationComment(reason string) string {
	var content = "Deprecated:" // The colon is required at the end even without reason
	if reason != "" {
		content += fmt.Sprintf(" %s", reason)
	}

	return stringToGoCommentWithPrefix(content, "")
}

func stringToGoCommentWithPrefix(in, prefix string) string {
	if len(in) == 0 || len(strings.TrimSpace(in)) == 0 { // ignore empty comment
		return ""
	}

	// Normalize newlines from Windows/Mac to Linux
	in = strings.ReplaceAll(in, "\r\n", "\n")
	in = strings.ReplaceAll(in, "\r", "\n")

	// Add comment to each line
	var lines []string
	for i, line := range strings.Split(in, "\n") {
		s := "//"
		if i == 0 && len(prefix) > 0 {
			s += " " + prefix
		}
		lines = append(lines, fmt.Sprintf("%s %s", s, line))
	}
	in = strings.Join(lines, "\n")

	// in case we have a multiline string which ends with \n, we would generate
	// empty-line-comments, like `// `. Therefore remove this line comment.
	in = strings.TrimSuffix(in, "\n// ")
	return in
}

// EscapePathElements breaks apart a path, and looks at each element. If it's
// not a path parameter, eg, {param}, it will URL-escape the element.
func EscapePathElements(path string) string {
	elems := strings.Split(path, "/")
	for i, e := range elems {
		if strings.HasPrefix(e, "{") && strings.HasSuffix(e, "}") {
			// This is a path parameter, we don't want to mess with its value
			continue
		}
		elems[i] = url.QueryEscape(e)
	}
	return strings.Join(elems, "/")
}

// renameSchema takes as input the name of a schema as provided in the spec,
// and the definition of the schema. If the schema overrides the name via
// x-go-name, the new name is returned, otherwise, the original name is
// returned.
func renameSchema(schemaName string, schemaRef *openapi3.SchemaRef) (string, error) {
	// References will not change type names.
	if schemaRef.Ref != "" {
		return SchemaNameToTypeName(schemaName), nil
	}
	schema := schemaRef.Value

	if extension, ok := schema.Extensions[extGoName]; ok {
		typeName, err := extTypeName(extension)
		if err != nil {
			return "", fmt.Errorf("invalid value for %q: %w", extPropGoType, err)
		}
		return typeName, nil
	}
	return SchemaNameToTypeName(schemaName), nil
}

// renameParameter generates the name for a parameter, taking x-go-name into
// account
func renameParameter(parameterName string, parameterRef *openapi3.ParameterRef) (string, error) {
	if parameterRef.Ref != "" {
		return SchemaNameToTypeName(parameterName), nil
	}
	parameter := parameterRef.Value

	if extension, ok := parameter.Extensions[extGoName]; ok {
		typeName, err := extTypeName(extension)
		if err != nil {
			return "", fmt.Errorf("invalid value for %q: %w", extPropGoType, err)
		}
		return typeName, nil
	}
	return SchemaNameToTypeName(parameterName), nil
}

// renameResponse generates the name for a parameter, taking x-go-name into
// account
func renameResponse(responseName string, responseRef *openapi3.ResponseRef) (string, error) {
	if responseRef.Ref != "" {
		return SchemaNameToTypeName(responseName), nil
	}
	response := responseRef.Value

	if extension, ok := response.Extensions[extGoName]; ok {
		typeName, err := extTypeName(extension)
		if err != nil {
			return "", fmt.Errorf("invalid value for %q: %w", extPropGoType, err)
		}
		return typeName, nil
	}
	return SchemaNameToTypeName(responseName), nil
}

// renameRequestBody generates the name for a parameter, taking x-go-name into
// account
func renameRequestBody(requestBodyName string, requestBodyRef *openapi3.RequestBodyRef) (string, error) {
	if requestBodyRef.Ref != "" {
		return SchemaNameToTypeName(requestBodyName), nil
	}
	requestBody := requestBodyRef.Value

	if extension, ok := requestBody.Extensions[extGoName]; ok {
		typeName, err := extTypeName(extension)
		if err != nil {
			return "", fmt.Errorf("invalid value for %q: %w", extPropGoType, err)
		}
		return typeName, nil
	}
	return SchemaNameToTypeName(requestBodyName), nil
}

// findSchemaByRefPath turns a $ref path into a schema. This will return ""
// if the schema wasn't found, and it'll only work successfully for schemas
// defined within the spec that we parsed.
func findSchemaNameByRefPath(refPath string, spec *openapi3.T) (string, error) {
	pathElements := strings.Split(refPath, "/")
	// All local references will have 4 path elements.
	if len(pathElements) != 4 {
		return "", nil
	}

	// We only support local references
	if pathElements[0] != "#" {
		return "", nil
	}
	// Only components are supported
	if pathElements[1] != "components" {
		return "", nil
	}
	propertyName := pathElements[3]
	switch pathElements[2] {
	case "schemas":
		if schema, found := spec.Components.Schemas[propertyName]; found {
			return renameSchema(propertyName, schema)
		}
	case "parameters":
		if parameter, found := spec.Components.Parameters[propertyName]; found {
			return renameParameter(propertyName, parameter)
		}
	case "responses":
		if response, found := spec.Components.Responses[propertyName]; found {
			return renameResponse(propertyName, response)
		}
	case "requestBodies":
		if requestBody, found := spec.Components.RequestBodies[propertyName]; found {
			return renameRequestBody(propertyName, requestBody)
		}
	}
	return "", nil
}

func ParseGoImportExtension(v *openapi3.SchemaRef) (*goImport, error) {
	if v.Value.Extensions[extPropGoImport] == nil || v.Value.Extensions[extPropGoType] == nil {
		return nil, nil
	}

	goTypeImportExt := v.Value.Extensions[extPropGoImport]

	importI, ok := goTypeImportExt.(map[string]interface{})
	if !ok {
		return nil, fmt.Errorf("failed to convert type: %T", goTypeImportExt)
	}

	gi := goImport{}
	// replicate the case-insensitive field mapping json.Unmarshal would do
	for k, v := range importI {
		if strings.EqualFold(k, "name") {
			if vs, ok := v.(string); ok {
				gi.Name = vs
			} else {
				return nil, fmt.Errorf("failed to convert type: %T", v)
			}
		} else if strings.EqualFold(k, "path") {
			if vs, ok := v.(string); ok {
				gi.Path = vs
			} else {
				return nil, fmt.Errorf("failed to convert type: %T", v)
			}
		}
	}

	return &gi, nil
}

func MergeImports(dst, src map[string]goImport) {
	for k, v := range src {
		dst[k] = v
	}
}

// TypeDefinitionsEquivalent checks for equality between two type definitions, but
// not every field is considered. We only want to know if they are fundamentally
// the same type.
func TypeDefinitionsEquivalent(t1, t2 TypeDefinition) bool {
	if t1.TypeName != t2.TypeName {
		return false
	}
	return reflect.DeepEqual(t1.Schema.OAPISchema, t2.Schema.OAPISchema)
}<|MERGE_RESOLUTION|>--- conflicted
+++ resolved
@@ -415,20 +415,22 @@
 	return pathParamRE.ReplaceAllString(uri, ":$1")
 }
 
-<<<<<<< HEAD
 // SwaggerUriToEchoUri converts a OpenAPI style path URI with parameters to a
 // Echo compatible path URI. We need to replace all of OpenAPI parameters with
 // ":param". Valid input parameters are:
-//   {param}
-//   {param*}
-//   {.param}
-//   {.param*}
-//   {;param}
-//   {;param*}
-//   {?param}
-//   {?param*}
+//
+//	{param}
+//	{param*}
+//	{.param}
+//	{.param*}
+//	{;param}
+//	{;param*}
+//	{?param}
+//	{?param*}
 func SwaggerUriToBunUri(uri string) string {
-=======
+	return pathParamRE.ReplaceAllString(uri, ":$1")
+}
+
 // SwaggerUriToFiberUri converts a OpenAPI style path URI with parameters to a
 // Fiber compatible path URI. We need to replace all of OpenAPI parameters with
 // ":param". Valid input parameters are:
@@ -442,7 +444,6 @@
 //	{?param}
 //	{?param*}
 func SwaggerUriToFiberUri(uri string) string {
->>>>>>> f5363b01
 	return pathParamRE.ReplaceAllString(uri, ":$1")
 }
 
