--- conflicted
+++ resolved
@@ -1,19 +1,13 @@
 package codegen
 
 import (
+	"encoding/json"
 	"fmt"
 )
 
 const (
-<<<<<<< HEAD
-	extPropGoType       = "x-go-type"
-	extGoName           = "x-go-name"
-	extGoPointer        = "x-go-pointer"
-	extPropEmbed        = "x-go-embed"
-	extPropGoJsonIgnore = "x-go-json-ignore"
-	extPropOmitEmpty    = "x-omitempty"
-	extPropExtraTags    = "x-oapi-codegen-extra-tags"
-=======
+	extGoPointer = "x-go-pointer"
+	extPropEmbed = "x-go-embed"
 	// extPropGoType overrides the generated type definition.
 	extPropGoType = "x-go-type"
 	// extPropGoImport specifies the module to import which provides above type
@@ -28,7 +22,6 @@
 	extEnumVarNames      = "x-enum-varnames"
 	extEnumNames         = "x-enumNames"
 	extDeprecationReason = "x-deprecated-reason"
->>>>>>> f5363b01
 )
 
 func extString(extPropValue interface{}) (string, error) {
