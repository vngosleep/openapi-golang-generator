--- conflicted
+++ resolved
@@ -6,20 +6,13 @@
 )
 
 const (
-<<<<<<< HEAD
-	extPropGoType    = "x-go-type"
-	extGoName        = "x-go-name"
-	extGoPointer     = "x-go-pointer"
-	extPropOmitEmpty = "x-omitempty"
-	extPropExtraTags = "x-oapi-codegen-extra-tags"
-	extPropEmbed     = "x-go-embed"
-=======
 	extPropGoType       = "x-go-type"
 	extGoName           = "x-go-name"
+	extGoPointer        = "x-go-pointer"
+	extPropEmbed        = "x-go-embed"
 	extPropGoJsonIgnore = "x-go-json-ignore"
 	extPropOmitEmpty    = "x-omitempty"
 	extPropExtraTags    = "x-oapi-codegen-extra-tags"
->>>>>>> 63fe9cc4
 )
 
 func extString(extPropValue interface{}) (string, error) {
@@ -68,7 +61,6 @@
 	return tags, nil
 }
 
-<<<<<<< HEAD
 func extEmbed(extPropValue interface{}) (map[string]string, error) {
 	raw, ok := extPropValue.(json.RawMessage)
 	if !ok {
@@ -79,7 +71,8 @@
 		return nil, fmt.Errorf("failed to unmarshal json: %w", err)
 	}
 	return embeds, nil
-=======
+}
+
 func extParseGoJsonIgnore(extPropValue interface{}) (bool, error) {
 	raw, ok := extPropValue.(json.RawMessage)
 	if !ok {
@@ -92,5 +85,4 @@
 	}
 
 	return goJsonIgnore, nil
->>>>>>> 63fe9cc4
 }