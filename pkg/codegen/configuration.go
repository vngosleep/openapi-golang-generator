package codegen

import (
	"errors"
	"reflect"
)

type AdditionalImport struct {
	Alias   string `yaml:"alias,omitempty"`
	Package string `yaml:"package"`
}

// Configuration defines code generation customizations
type Configuration struct {
	PackageName       string               `yaml:"package"` // PackageName to generate
	Generate          GenerateOptions      `yaml:"generate,omitempty"`
	Compatibility     CompatibilityOptions `yaml:"compatibility,omitempty"`
	OutputOptions     OutputOptions        `yaml:"output-options,omitempty"`
	ImportMapping     map[string]string    `yaml:"import-mapping,omitempty"` // ImportMapping specifies the golang package path for each external reference
	AdditionalImports []AdditionalImport   `yaml:"additional-imports,omitempty"`
}

// GenerateOptions specifies which supported output formats to generate.
type GenerateOptions struct {
	ChiServer     bool `yaml:"chi-server,omitempty"`     // ChiServer specifies whether to generate chi server boilerplate
<<<<<<< HEAD
	BunServer     bool `yaml:"bun-server,omitempty"`     // BunServer specifies whether to generate chi server boilerplate
=======
	FiberServer   bool `yaml:"fiber-server,omitempty"`   // FiberServer specifies whether to generate fiber server boilerplate
>>>>>>> f5363b01
	EchoServer    bool `yaml:"echo-server,omitempty"`    // EchoServer specifies whether to generate echo server boilerplate
	GinServer     bool `yaml:"gin-server,omitempty"`     // GinServer specifies whether to generate gin server boilerplate
	GorillaServer bool `yaml:"gorilla-server,omitempty"` // GorillaServer specifies whether to generate Gorilla server boilerplate
	Strict        bool `yaml:"strict-server,omitempty"`  // Strict specifies whether to generate strict server wrapper
	Client        bool `yaml:"client,omitempty"`         // Client specifies whether to generate client boilerplate
	Models        bool `yaml:"models,omitempty"`         // Models specifies whether to generate type definitions
	EmbeddedSpec  bool `yaml:"embedded-spec,omitempty"`  // Whether to embed the swagger spec in the generated code
}

// CompatibilityOptions specifies backward compatibility settings for the
// code generator.
type CompatibilityOptions struct {
	// In the past, we merged schemas for `allOf` by inlining each schema
	// within the schema list. This approach, though, is incorrect because
	// `allOf` merges at the schema definition level, not at the resulting model
	// level. So, new behavior merges OpenAPI specs but generates different code
	// than we have in the past. Set OldMergeSchemas to true for the old behavior.
	// Please see https://github.com/deepmap/oapi-codegen/issues/531
	OldMergeSchemas bool `yaml:"old-merge-schemas,omitempty"`
	// Enum values can generate conflicting typenames, so we've updated the
	// code for enum generation to avoid these conflicts, but it will result
	// in some enum types being renamed in existing code. Set OldEnumConflicts to true
	// to revert to old behavior. Please see:
	// Please see https://github.com/deepmap/oapi-codegen/issues/549
	OldEnumConflicts bool `yaml:"old-enum-conflicts,omitempty"`
	// It was a mistake to generate a go type definition for every $ref in
	// the OpenAPI schema. New behavior uses type aliases where possible, but
	// this can generate code which breaks existing builds. Set OldAliasing to true
	// for old behavior.
	// Please see https://github.com/deepmap/oapi-codegen/issues/549
	OldAliasing bool `yaml:"old-aliasing,omitempty"`
	// When an object contains no members, and only an additionalProperties specification,
	// it is flattened to a map. Set
	DisableFlattenAdditionalProperties bool `yaml:"disable-flatten-additional-properties,omitempty"`
	// When an object property is both required and readOnly the go model is generated
	// as a pointer. Set DisableRequiredReadOnlyAsPointer to true to mark them as non pointer.
	// Please see https://github.com/deepmap/oapi-codegen/issues/604
	DisableRequiredReadOnlyAsPointer bool `yaml:"disable-required-readonly-as-pointer,omitempty"`
	// When set to true, always prefix enum values with their type name instead of only
	// when typenames would be conflicting.
	AlwaysPrefixEnumValues bool `yaml:"always-prefix-enum-values,omitempty"`
	// Our generated code for Chi has historically inverted the order in which Chi middleware is
	// applied such that the last invoked middleware ends up executing first in the Chi chain
	// This resolves the behavior such that middlewares are chained in the order they are invoked.
	// Please see https://github.com/deepmap/oapi-codegen/issues/786
	ApplyChiMiddlewareFirstToLast bool `yaml:"apply-chi-middleware-first-to-last,omitempty"`
	// Our generated code for gorilla/mux has historically inverted the order in which gorilla/mux middleware is
	// applied such that the last invoked middleware ends up executing first in the middlewares chain
	// This resolves the behavior such that middlewares are chained in the order they are invoked.
	// Please see https://github.com/deepmap/oapi-codegen/issues/841
	ApplyGorillaMiddlewareFirstToLast bool `yaml:"apply-gorilla-middleware-first-to-last,omitempty"`
}

// OutputOptions are used to modify the output code in some way.
type OutputOptions struct {
	SkipFmt       bool              `yaml:"skip-fmt,omitempty"`       // Whether to skip go imports on the generated code
	SkipPrune     bool              `yaml:"skip-prune,omitempty"`     // Whether to skip pruning unused components on the generated code
	IncludeTags   []string          `yaml:"include-tags,omitempty"`   // Only include operations that have one of these tags. Ignored when empty.
	ExcludeTags   []string          `yaml:"exclude-tags,omitempty"`   // Exclude operations that have one of these tags. Ignored when empty.
	UserTemplates map[string]string `yaml:"user-templates,omitempty"` // Override built-in templates from user-provided files

	ExcludeSchemas      []string `yaml:"exclude-schemas,omitempty"`      // Exclude from generation schemas with given names. Ignored when empty.
	ResponseTypeSuffix  string   `yaml:"response-type-suffix,omitempty"` // The suffix used for responses types
	ClientTypeName      string   `yaml:"client-type-name,omitempty"`     // Override the default generated client type with the value
	InitialismOverrides bool     `yaml:"initialism-overrides,omitempty"` // Whether to use the initialism overrides
}

// UpdateDefaults sets reasonable default values for unset fields in Configuration
func (o Configuration) UpdateDefaults() Configuration {
	if reflect.ValueOf(o.Generate).IsZero() {
		o.Generate = GenerateOptions{
			EchoServer:   true,
			Models:       true,
			EmbeddedSpec: true,
		}
	}
	return o
}

// Validate checks whether Configuration represent a valid configuration
func (o Configuration) Validate() error {
	if o.PackageName == "" {
		return errors.New("package name must be specified")
	}

	// Only one server type should be specified at a time.
	nServers := 0
	if o.Generate.ChiServer {
		nServers++
	}
	if o.Generate.FiberServer {
		nServers++
	}
	if o.Generate.EchoServer {
		nServers++
	}
	if o.Generate.GinServer {
		nServers++
	}
	if nServers > 1 {
		return errors.New("only one server type is supported at a time")
	}
	return nil
}<|MERGE_RESOLUTION|>--- conflicted
+++ resolved
@@ -23,11 +23,8 @@
 // GenerateOptions specifies which supported output formats to generate.
 type GenerateOptions struct {
 	ChiServer     bool `yaml:"chi-server,omitempty"`     // ChiServer specifies whether to generate chi server boilerplate
-<<<<<<< HEAD
 	BunServer     bool `yaml:"bun-server,omitempty"`     // BunServer specifies whether to generate chi server boilerplate
-=======
 	FiberServer   bool `yaml:"fiber-server,omitempty"`   // FiberServer specifies whether to generate fiber server boilerplate
->>>>>>> f5363b01
 	EchoServer    bool `yaml:"echo-server,omitempty"`    // EchoServer specifies whether to generate echo server boilerplate
 	GinServer     bool `yaml:"gin-server,omitempty"`     // GinServer specifies whether to generate gin server boilerplate
 	GorillaServer bool `yaml:"gorilla-server,omitempty"` // GorillaServer specifies whether to generate Gorilla server boilerplate
