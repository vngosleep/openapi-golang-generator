package codegen

import (
	"errors"
	"fmt"
	"strings"

	"github.com/getkin/kin-openapi/openapi3"
)

// Schema describes an OpenAPI schema, with lots of helper fields to use in the
// templating engine.
type Schema struct {
	GoType  string // The Go type needed to represent the schema
	RefType string // If the type has a type name, this is set

	ArrayType *Schema // The schema of array element

	EnumValues map[string]string // Enum values

	Properties               []Property       // For an object, the fields with names
	HasAdditionalProperties  bool             // Whether we support additional properties
	AdditionalPropertiesType *Schema          // And if we do, their type
	AdditionalTypes          []TypeDefinition // We may need to generate auxiliary helper types, stored here

	SkipOptionalPointer bool // Some types don't need a * in front when they're optional

	Description string // The description of the element

	UnionElements []string       // Possible elements of oneOf/anyOf union
	Discriminator *Discriminator // Describes which value is stored in a union

	// If this is set, the schema will declare a type via alias, eg,
	// `type Foo = bool`. If this is not set, we will define this type via
	// type definition `type Foo bool`
	DefineViaAlias bool

	// The original OpenAPIv3 Schema.
	OAPISchema *openapi3.Schema
}

func (s Schema) IsRef() bool {
	return s.RefType != ""
}

func (s Schema) TypeDecl() string {
	if s.IsRef() {
		return s.RefType
	}
	return s.GoType
}

// AddProperty adds a new property to the current Schema, and returns an error
// if it collides. Two identical fields will not collide, but two properties by
// the same name, but different definition, will collide. It's safe to merge the
// fields of two schemas with overalapping properties if those properties are
// identical.
func (s *Schema) AddProperty(p Property) error {
	// Scan all existing properties for a conflict
	for _, e := range s.Properties {
		if e.JsonFieldName == p.JsonFieldName && !PropertiesEqual(e, p) {
			return errors.New(fmt.Sprintf("property '%s' already exists with a different type", e.JsonFieldName))
		}
	}
	s.Properties = append(s.Properties, p)
	return nil
}

func (s Schema) GetAdditionalTypeDefs() []TypeDefinition {
	var result []TypeDefinition
	for _, p := range s.Properties {
		result = append(result, p.Schema.GetAdditionalTypeDefs()...)
	}
	result = append(result, s.AdditionalTypes...)
	return result
}

type Property struct {
	Description    string
	JsonFieldName  string
	Schema         Schema
	Required       bool
	Nullable       bool
	ReadOnly       bool
	WriteOnly      bool
	NeedsFormTag   bool
	ExtensionProps *openapi3.ExtensionProps
}

func (p Property) GoFieldName() string {
	return SchemaNameToTypeName(p.JsonFieldName)
}

func (p Property) GoTypeDef() string {
	typeDef := p.Schema.TypeDecl()
	if !p.Schema.SkipOptionalPointer &&
		(!p.Required || p.Nullable ||
			(p.ReadOnly && (!p.Required || !globalState.options.Compatibility.DisableRequiredReadOnlyAsPointer)) ||
			p.WriteOnly) {

		typeDef = "*" + typeDef
	}
	return typeDef
}

// EnumDefinition holds type information for enum
type EnumDefinition struct {
	// Schema is the scheme of a type which has a list of enum values, eg, the
	// "container" of the enum.
	Schema Schema
	// TypeName is the name of the enum's type, usually aliased from something.
	TypeName string
	// ValueWrapper wraps the value. It's used to conditionally apply quotes
	// around strings.
	ValueWrapper string
	// PrefixTypeName determines if the enum value is prefixed with its TypeName.
	// This is set to true when this enum conflicts with another in terms of
	// TypeNames or when explicitly requested via the
	// `compatibility.always-prefix-enum-values` option.
	PrefixTypeName bool
}

// GetValues generates enum names in a way to minimize global conflicts
func (e *EnumDefinition) GetValues() map[string]string {
	// in case there are no conflicts, it's safe to use the values as-is
	if !e.PrefixTypeName {
		return e.Schema.EnumValues
	}
	// If we do have conflicts, we will prefix the enum's typename to the values.
	newValues := make(map[string]string, len(e.Schema.EnumValues))
	for k, v := range e.Schema.EnumValues {
		newName := e.TypeName + UppercaseFirstCharacter(k)
		newValues[newName] = v
	}
	return newValues
}

type Constants struct {
	// SecuritySchemeProviderNames holds all provider names for security schemes.
	SecuritySchemeProviderNames []string
	// EnumDefinitions holds type and value information for all enums
	EnumDefinitions []EnumDefinition
}

// TypeDefinition describes a Go type definition in generated code.
//
// Let's use this example schema:
// components:
//  schemas:
//    Person:
//      type: object
//      properties:
//      name:
//        type: string
type TypeDefinition struct {
	// The name of the type, eg, type <...> Person
	TypeName string

	// The name of the corresponding JSON description, as it will sometimes
	// differ due to invalid characters.
	JsonName string

	// This is the Schema wrapper is used to populate the type description
	Schema Schema
}

// ResponseTypeDefinition is an extension of TypeDefinition, specifically for
// response unmarshaling in ClientWithResponses.
type ResponseTypeDefinition struct {
	TypeDefinition
	// The content type name where this is used, eg, application/json
	ContentTypeName string

	// The type name of a response model.
	ResponseName string
}

func (t *TypeDefinition) IsAlias() bool {
	return !globalState.options.Compatibility.OldAliasing && t.Schema.DefineViaAlias
}

type Discriminator struct {
	// maps discriminator value to go type
	Mapping map[string]string

	// JSON property name that holds the discriminator
	Property string
}

func (d *Discriminator) JSONTag() string {
	return fmt.Sprintf("`json:\"%s\"`", d.Property)
}

func (d *Discriminator) PropertyName() string {
	return SchemaNameToTypeName(d.Property)
}

func PropertiesEqual(a, b Property) bool {
	return a.JsonFieldName == b.JsonFieldName && a.Schema.TypeDecl() == b.Schema.TypeDecl() && a.Required == b.Required
}

func GenerateGoSchema(sref *openapi3.SchemaRef, path []string) (Schema, error) {
	// Add a fallback value in case the sref is nil.
	// i.e. the parent schema defines a type:array, but the array has
	// no items defined. Therefore we have at least valid Go-Code.
	if sref == nil {
		return Schema{GoType: "interface{}"}, nil
	}

	schema := sref.Value

	// If Ref is set on the SchemaRef, it means that this type is actually a reference to
	// another type. We're not de-referencing, so simply use the referenced type.
	if IsGoTypeReference(sref.Ref) {
		// Convert the reference path to Go type
		refType, err := RefPathToGoType(sref.Ref)
		if err != nil {
			return Schema{}, fmt.Errorf("error turning reference (%s) into a Go type: %s",
				sref.Ref, err)
		}
		return Schema{
			GoType:         refType,
			Description:    StringToGoComment(schema.Description),
			DefineViaAlias: true,
		}, nil
	}

	outSchema := Schema{
		Description: StringToGoComment(schema.Description),
		OAPISchema:  schema,
	}

	// AllOf is interesting, and useful. It's the union of a number of other
	// schemas. A common usage is to create a union of an object with an ID,
	// so that in a RESTful paradigm, the Create operation can return
	// (object, id), so that other operations can refer to (id)
	if schema.AllOf != nil {
		mergedSchema, err := MergeSchemas(schema.AllOf, path)
		if err != nil {
			return Schema{}, fmt.Errorf("error merging schemas: %w", err)
		}
		mergedSchema.OAPISchema = schema
		return mergedSchema, nil
	}

	// Check for custom Go type extension
	if extension, ok := schema.Extensions[extPropGoType]; ok {
		typeName, err := extTypeName(extension)
		if err != nil {
			return outSchema, fmt.Errorf("invalid value for %q: %w", extPropGoType, err)
		}
		outSchema.GoType = typeName
		return outSchema, nil
	}

	// Schema type and format, eg. string / binary
	t := schema.Type
	// Handle objects and empty schemas first as a special case
	if t == "" || t == "object" {
		var outType string

		if len(schema.Properties) == 0 && !SchemaHasAdditionalProperties(schema) && schema.AnyOf == nil && schema.OneOf == nil {
			// If the object has no properties or additional properties, we
			// have some special cases for its type.
			if t == "object" {
				// We have an object with no properties. This is a generic object
				// expressed as a map.
				outType = "map[string]interface{}"
			} else { // t == ""
				// If we don't even have the object designator, we're a completely
				// generic type.
				outType = "interface{}"
			}
			outSchema.GoType = outType
			outSchema.DefineViaAlias = true
		} else {
			// When we define an object, we want it to be a type definition,
			// not a type alias, eg, "type Foo struct {...}"
			outSchema.DefineViaAlias = false

			// If the schema has additional properties, we need to special case
			// a lot of behaviors.
			outSchema.HasAdditionalProperties = SchemaHasAdditionalProperties(schema)

			// Until we have a concrete additional properties type, we default to
			// any schema.
			outSchema.AdditionalPropertiesType = &Schema{
				GoType: "interface{}",
			}

			// If additional properties are defined, we will override the default
			// above with the specific definition.
			if schema.AdditionalProperties != nil {
				additionalSchema, err := GenerateGoSchema(schema.AdditionalProperties, path)
				if err != nil {
					return Schema{}, fmt.Errorf("error generating type for additional properties: %w", err)
				}
				if additionalSchema.HasAdditionalProperties || len(additionalSchema.UnionElements) != 0 {
					// If we have fields present which have additional properties or union values,
					// but are not a pre-defined type, we need to define a type
					// for them, which will be based on the field names we followed
					// to get to the type.
					typeName := PathToTypeName(append(path, "AdditionalProperties"))

					typeDef := TypeDefinition{
						TypeName: typeName,
						JsonName: strings.Join(append(path, "AdditionalProperties"), "."),
						Schema:   additionalSchema,
					}
					additionalSchema.RefType = typeName
					additionalSchema.AdditionalTypes = append(additionalSchema.AdditionalTypes, typeDef)
				}
				outSchema.AdditionalPropertiesType = &additionalSchema
				outSchema.AdditionalTypes = append(outSchema.AdditionalTypes, additionalSchema.AdditionalTypes...)
			}

			// If the schema has no properties, and only additional properties, we will
			// early-out here and generate a map[string]<schema> instead of an object
			// that contains this map. We skip over anyOf/oneOf here because they can
			// introduce properties. allOf was handled above.
			if !globalState.options.Compatibility.DisableFlattenAdditionalProperties &&
				len(schema.Properties) == 0 && schema.AnyOf == nil && schema.OneOf == nil {
				// We have a dictionary here. Returns the goType to be just a map from
				// string to the property type. HasAdditionalProperties=false means
				// that we won't generate custom json.Marshaler and json.Unmarshaler functions,
				// since we don't need them for a simple map.
				outSchema.HasAdditionalProperties = false
				outSchema.GoType = fmt.Sprintf("map[string]%s", additionalPropertiesType(outSchema))
				return outSchema, nil
			}

			// We've got an object with some properties.
			for _, pName := range SortedSchemaKeys(schema.Properties) {
				p := schema.Properties[pName]
				propertyPath := append(path, pName)
				pSchema, err := GenerateGoSchema(p, propertyPath)
				if err != nil {
					return Schema{}, fmt.Errorf("error generating Go schema for property '%s': %w", pName, err)
				}

				required := StringInArray(pName, schema.Required)

				if (pSchema.HasAdditionalProperties || len(pSchema.UnionElements) != 0) && pSchema.RefType == "" {
					// If we have fields present which have additional properties or union values,
					// but are not a pre-defined type, we need to define a type
					// for them, which will be based on the field names we followed
					// to get to the type.
					typeName := PathToTypeName(propertyPath)

					typeDef := TypeDefinition{
						TypeName: typeName,
						JsonName: strings.Join(propertyPath, "."),
						Schema:   pSchema,
					}
					pSchema.AdditionalTypes = append(pSchema.AdditionalTypes, typeDef)

					pSchema.RefType = typeName
				}
				description := ""
				if p.Value != nil {
					description = p.Value.Description
				}
				prop := Property{
					JsonFieldName:  pName,
					Schema:         pSchema,
					Required:       required,
					Description:    description,
					Nullable:       p.Value.Nullable,
					ReadOnly:       p.Value.ReadOnly,
					WriteOnly:      p.Value.WriteOnly,
					ExtensionProps: &p.Value.ExtensionProps,
				}
				outSchema.Properties = append(outSchema.Properties, prop)
			}

			if schema.AnyOf != nil {
				if err := generateUnion(&outSchema, schema.AnyOf, schema.Discriminator, path); err != nil {
					return Schema{}, fmt.Errorf("error generating type for anyOf: %w", err)
				}
			}
			if schema.OneOf != nil {
				if err := generateUnion(&outSchema, schema.OneOf, schema.Discriminator, path); err != nil {
					return Schema{}, fmt.Errorf("error generating type for oneOf: %w", err)
				}
			}

			outSchema.GoType = GenStructFromSchema(outSchema)
		}
		return outSchema, nil
	} else if len(schema.Enum) > 0 {
		err := oapiSchemaToGoType(schema, path, &outSchema)
		// Enums need to be typed, so that the values aren't interchangeable,
		// so no matter what schema conversion thinks, we need to define a
		// new type.
		outSchema.DefineViaAlias = false

		if err != nil {
			return Schema{}, fmt.Errorf("error resolving primitive type: %w", err)
		}
		enumValues := make([]string, len(schema.Enum))
		for i, enumValue := range schema.Enum {
			enumValues[i] = fmt.Sprintf("%v", enumValue)
		}

		sanitizedValues := SanitizeEnumNames(enumValues)
		outSchema.EnumValues = make(map[string]string, len(sanitizedValues))

		for k, v := range sanitizedValues {
			var enumName string
			if v == "" {
				enumName = "Empty"
			} else {
				enumName = k
			}
			if globalState.options.Compatibility.OldEnumConflicts {
				outSchema.EnumValues[SchemaNameToTypeName(PathToTypeName(append(path, enumName)))] = v
			} else {
				outSchema.EnumValues[SchemaNameToTypeName(k)] = v
			}
		}
		if len(path) > 1 { // handle additional type only on non-toplevel types
			typeName := SchemaNameToTypeName(PathToTypeName(path))
			typeDef := TypeDefinition{
				TypeName: typeName,
				JsonName: strings.Join(path, "."),
				Schema:   outSchema,
			}
			outSchema.AdditionalTypes = append(outSchema.AdditionalTypes, typeDef)
			outSchema.RefType = typeName
		}
		// outSchema.RefType = typeName
	} else {
		err := oapiSchemaToGoType(schema, path, &outSchema)
		if err != nil {
			return Schema{}, fmt.Errorf("error resolving primitive type: %w", err)
		}
	}
	return outSchema, nil
}

// oapiSchemaToGoType converts an OpenApi schema into a Go type definition for
// all non-object types.
func oapiSchemaToGoType(schema *openapi3.Schema, path []string, outSchema *Schema) error {
	f := schema.Format
	t := schema.Type

	switch t {
	case "array":
		// For arrays, we'll get the type of the Items and throw a
		// [] in front of it.
		arrayType, err := GenerateGoSchema(schema.Items, path)
		if err != nil {
			return fmt.Errorf("error generating type for array: %w", err)
		}
		if (arrayType.HasAdditionalProperties || len(arrayType.UnionElements) != 0) && arrayType.RefType == "" {
			// If we have items which have additional properties or union values,
			// but are not a pre-defined type, we need to define a type
			// for them, which will be based on the field names we followed
			// to get to the type.
			typeName := PathToTypeName(append(path, "Item"))

			typeDef := TypeDefinition{
				TypeName: typeName,
				JsonName: strings.Join(append(path, "Item"), "."),
				Schema:   arrayType,
			}
			arrayType.AdditionalTypes = append(arrayType.AdditionalTypes, typeDef)

			arrayType.RefType = typeName
		}
		outSchema.ArrayType = &arrayType
		outSchema.GoType = "[]" + arrayType.TypeDecl()
		outSchema.AdditionalTypes = arrayType.AdditionalTypes
		outSchema.Properties = arrayType.Properties
		outSchema.DefineViaAlias = true
	case "integer":
		// We default to int if format doesn't ask for something else.
		if f == "int64" {
			outSchema.GoType = "int64"
		} else if f == "int32" {
			outSchema.GoType = "int32"
		} else if f == "int16" {
			outSchema.GoType = "int16"
		} else if f == "int8" {
			outSchema.GoType = "int8"
		} else if f == "int" {
			outSchema.GoType = "int"
		} else if f == "uint64" {
			outSchema.GoType = "uint64"
		} else if f == "uint32" {
			outSchema.GoType = "uint32"
		} else if f == "uint16" {
			outSchema.GoType = "uint16"
		} else if f == "uint8" {
			outSchema.GoType = "uint8"
		} else if f == "uint" {
			outSchema.GoType = "uint"
		} else if f == "" {
			outSchema.GoType = "int"
		} else {
			return fmt.Errorf("invalid integer format: %s", f)
		}
		outSchema.DefineViaAlias = true
	case "number":
		// We default to float for "number"
		if f == "double" {
			outSchema.GoType = "float64"
		} else if f == "float" || f == "" {
			outSchema.GoType = "float32"
		} else {
			return fmt.Errorf("invalid number format: %s", f)
		}
		outSchema.DefineViaAlias = true
	case "boolean":
		if f != "" {
			return fmt.Errorf("invalid format (%s) for boolean", f)
		}
		outSchema.GoType = "bool"
		outSchema.DefineViaAlias = true
	case "string":
		// Special case string formats here.
		switch f {
		case "byte":
			outSchema.GoType = "[]byte"
		case "email":
			outSchema.GoType = "openapi_types.Email"
		case "date":
			outSchema.GoType = "openapi_types.Date"
		case "date-time":
			outSchema.GoType = "time.Time"
		case "json":
			outSchema.GoType = "json.RawMessage"
			outSchema.SkipOptionalPointer = true
		case "uuid":
			outSchema.GoType = "openapi_types.UUID"
		case "binary":
			outSchema.GoType = "openapi_types.File"
		default:
			// All unrecognized formats are simply a regular string.
			outSchema.GoType = "string"
		}
		outSchema.DefineViaAlias = true
	default:
		return fmt.Errorf("unhandled Schema type: %s", t)
	}
	return nil
}

// SchemaDescriptor describes a Schema, a type definition.
type SchemaDescriptor struct {
	Fields                   []FieldDescriptor
	HasAdditionalProperties  bool
	AdditionalPropertiesType string
}

type FieldDescriptor struct {
	Required bool   // Is the schema required? If not, we'll pass by pointer
	GoType   string // The Go type needed to represent the json type.
	GoName   string // The Go compatible type name for the type
	JsonName string // The json type name for the type
	IsRef    bool   // Is this schema a reference to predefined object?
}

// Given a list of schema descriptors, produce corresponding field names with
// JSON annotations
func GenFieldsFromProperties(props []Property) []string {
	var fields []string
	for i, p := range props {
		field := ""
		// Add a comment to a field in case we have one, otherwise skip.
		if p.Description != "" {
			// Separate the comment from a previous-defined, unrelated field.
			// Make sure the actual field is separated by a newline.
			if i != 0 {
				field += "\n"
			}
			field += fmt.Sprintf("%s\n", StringToGoComment(p.Description))
		}

		goFieldName := p.GoFieldName()
		if _, ok := p.ExtensionProps.Extensions[extGoName]; ok {
			if extGoFieldName, err := extParseGoFieldName(p.ExtensionProps.Extensions[extGoName]); err == nil {
				goFieldName = extGoFieldName
			}
		}

		typeDef := p.GoTypeDef()
<<<<<<< HEAD
		if extPointer, ok := p.ExtensionProps.Extensions["x-go-pointer"]; ok {
=======
		if extPointer, ok := p.ExtensionProps.Extensions[extGoPointer]; ok {
>>>>>>> 6ef7904d
			if val, err := extString(extPointer); err == nil {
				if val == "true" {
					typeDef = "*" + strings.TrimPrefix(typeDef, "*")
				}
				if val == "false" {
					typeDef = strings.TrimPrefix(typeDef, "*")
				}
			}
		}

		field += fmt.Sprintf("    %s %s", goFieldName, typeDef)

		// Support x-omitempty
		overrideOmitEmpty := true
		if _, ok := p.ExtensionProps.Extensions[extPropOmitEmpty]; ok {
			if extOmitEmpty, err := extParseOmitEmpty(p.ExtensionProps.Extensions[extPropOmitEmpty]); err == nil {
				overrideOmitEmpty = extOmitEmpty
			}
		}

		fieldTags := make(map[string]string)

		if (p.Required && !p.ReadOnly && !p.WriteOnly) || p.Nullable || !overrideOmitEmpty || (p.Required && p.ReadOnly && globalState.options.Compatibility.DisableRequiredReadOnlyAsPointer) {
			fieldTags["json"] = p.JsonFieldName
			if p.NeedsFormTag {
				fieldTags["form"] = p.JsonFieldName
			}
		} else {
			fieldTags["json"] = p.JsonFieldName + ",omitempty"
			if p.NeedsFormTag {
				fieldTags["form"] = p.JsonFieldName + ",omitempty"
			}
		}

		if extension, ok := p.ExtensionProps.Extensions[extPropExtraTags]; ok {
			if tags, err := extExtraTags(extension); err == nil {
				keys := SortedStringKeys(tags)
				for _, k := range keys {
					fieldTags[k] = tags[k]
				}
			}
		}
		// Convert the fieldTags map into Go field annotations.
		keys := SortedStringKeys(fieldTags)
		tags := make([]string, len(keys))
		for i, k := range keys {
			tags[i] = fmt.Sprintf(`%s:"%s"`, k, fieldTags[k])
		}
		field += "`" + strings.Join(tags, " ") + "`"
		fields = append(fields, field)
	}
	return fields
}

func additionalPropertiesType(schema Schema) string {
	addPropsType := schema.AdditionalPropertiesType.GoType
	if schema.AdditionalPropertiesType.RefType != "" {
		addPropsType = schema.AdditionalPropertiesType.RefType
	}
	return addPropsType
}

func GenStructFromSchema(schema Schema) string {
	// Start out with struct {
	objectParts := []string{"struct {"}

<<<<<<< HEAD
	if extBunDB, ok := schema.OAPISchema.ExtensionProps.Extensions["x-go-bundb"]; ok {
		if bunDBTag, err := extString(extBunDB); err == nil {
			objectParts = append(objectParts, "bun.BaseModel `bun:\""+string(bunDBTag)+"\"`", "")
=======
	if extEmbedValue, ok := schema.OAPISchema.ExtensionProps.Extensions[extPropEmbed]; ok {
		if embeds, err := extEmbed(extEmbedValue); err == nil {
			for modelName, tag := range embeds {
				embedStr := modelName
				if tag != "" {
					embedStr = embedStr + " " + "`" + tag + "`"
				}

				objectParts = append(objectParts, embedStr, "")
			}
>>>>>>> 6ef7904d
		}
	}

	// Append all the field definitions
	objectParts = append(objectParts, GenFieldsFromProperties(schema.Properties)...)
	// Close the struct
	if schema.HasAdditionalProperties {
		objectParts = append(objectParts,
			fmt.Sprintf("AdditionalProperties map[string]%s `json:\"-\"`",
				additionalPropertiesType(schema)))
	}
	if len(schema.UnionElements) != 0 {
		objectParts = append(objectParts, "union json.RawMessage")
	}
	objectParts = append(objectParts, "}")
	return strings.Join(objectParts, "\n")
}

// This constructs a Go type for a parameter, looking at either the schema or
// the content, whichever is available
func paramToGoType(param *openapi3.Parameter, path []string) (Schema, error) {
	if param.Content == nil && param.Schema == nil {
		return Schema{}, fmt.Errorf("parameter '%s' has no schema or content", param.Name)
	}

	// We can process the schema through the generic schema processor
	if param.Schema != nil {
		return GenerateGoSchema(param.Schema, path)
	}

	// At this point, we have a content type. We know how to deal with
	// application/json, but if multiple formats are present, we can't do anything,
	// so we'll return the parameter as a string, not bothering to decode it.
	if len(param.Content) > 1 {
		return Schema{
			GoType:      "string",
			Description: StringToGoComment(param.Description),
		}, nil
	}

	// Otherwise, look for application/json in there
	mt, found := param.Content["application/json"]
	if !found {
		// If we don't have json, it's a string
		return Schema{
			GoType:      "string",
			Description: StringToGoComment(param.Description),
		}, nil
	}

	// For json, we go through the standard schema mechanism
	return GenerateGoSchema(mt.Schema, path)
}

func generateUnion(outSchema *Schema, elements openapi3.SchemaRefs, discriminator *openapi3.Discriminator, path []string) error {
	if discriminator != nil {
		outSchema.Discriminator = &Discriminator{
			Property: discriminator.PropertyName,
			Mapping:  make(map[string]string),
		}
	}

	refToGoTypeMap := make(map[string]string)
	for i, element := range elements {
		elementSchema, err := GenerateGoSchema(element, path)
		if err != nil {
			return err
		}

		if element.Ref == "" {
			td := TypeDefinition{Schema: elementSchema, TypeName: SchemaNameToTypeName(PathToTypeName(append(path, fmt.Sprint(i))))}
			outSchema.AdditionalTypes = append(outSchema.AdditionalTypes, td)
			elementSchema.GoType = td.TypeName
		} else {
			refToGoTypeMap[element.Ref] = elementSchema.GoType
		}

		if discriminator != nil {
			for k, v := range discriminator.Mapping {
				if v == element.Ref {
					outSchema.Discriminator.Mapping[k] = elementSchema.GoType
					break
				}
			}
		}
		outSchema.UnionElements = append(outSchema.UnionElements, elementSchema.GoType)
	}

	return nil
}<|MERGE_RESOLUTION|>--- conflicted
+++ resolved
@@ -585,11 +585,7 @@
 		}
 
 		typeDef := p.GoTypeDef()
-<<<<<<< HEAD
-		if extPointer, ok := p.ExtensionProps.Extensions["x-go-pointer"]; ok {
-=======
 		if extPointer, ok := p.ExtensionProps.Extensions[extGoPointer]; ok {
->>>>>>> 6ef7904d
 			if val, err := extString(extPointer); err == nil {
 				if val == "true" {
 					typeDef = "*" + strings.TrimPrefix(typeDef, "*")
@@ -656,11 +652,6 @@
 	// Start out with struct {
 	objectParts := []string{"struct {"}
 
-<<<<<<< HEAD
-	if extBunDB, ok := schema.OAPISchema.ExtensionProps.Extensions["x-go-bundb"]; ok {
-		if bunDBTag, err := extString(extBunDB); err == nil {
-			objectParts = append(objectParts, "bun.BaseModel `bun:\""+string(bunDBTag)+"\"`", "")
-=======
 	if extEmbedValue, ok := schema.OAPISchema.ExtensionProps.Extensions[extPropEmbed]; ok {
 		if embeds, err := extEmbed(extEmbedValue); err == nil {
 			for modelName, tag := range embeds {
@@ -671,7 +662,6 @@
 
 				objectParts = append(objectParts, embedStr, "")
 			}
->>>>>>> 6ef7904d
 		}
 	}
 
