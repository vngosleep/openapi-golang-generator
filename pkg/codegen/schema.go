package codegen

import (
	"errors"
	"fmt"
	"strings"

	"github.com/getkin/kin-openapi/openapi3"
)

// Schema describes an OpenAPI schema, with lots of helper fields to use in the
// templating engine.
type Schema struct {
	GoType  string // The Go type needed to represent the schema
	RefType string // If the type has a type name, this is set

	ArrayType *Schema // The schema of array element

	EnumValues map[string]string // Enum values

	Properties               []Property       // For an object, the fields with names
	HasAdditionalProperties  bool             // Whether we support additional properties
	AdditionalPropertiesType *Schema          // And if we do, their type
	AdditionalTypes          []TypeDefinition // We may need to generate auxiliary helper types, stored here

	SkipOptionalPointer bool // Some types don't need a * in front when they're optional

	Description string // The description of the element

	UnionElements []UnionElement // Possible elements of oneOf/anyOf union
	Discriminator *Discriminator // Describes which value is stored in a union

	// If this is set, the schema will declare a type via alias, eg,
	// `type Foo = bool`. If this is not set, we will define this type via
	// type definition `type Foo bool`
	DefineViaAlias bool

	// The original OpenAPIv3 Schema.
	OAPISchema *openapi3.Schema
}

func (s Schema) IsRef() bool {
	return s.RefType != ""
}

func (s Schema) TypeDecl() string {
	if s.IsRef() {
		return s.RefType
	}
	return s.GoType
}

// AddProperty adds a new property to the current Schema, and returns an error
// if it collides. Two identical fields will not collide, but two properties by
// the same name, but different definition, will collide. It's safe to merge the
// fields of two schemas with overalapping properties if those properties are
// identical.
func (s *Schema) AddProperty(p Property) error {
	// Scan all existing properties for a conflict
	for _, e := range s.Properties {
		if e.JsonFieldName == p.JsonFieldName && !PropertiesEqual(e, p) {
			return fmt.Errorf("property '%s' already exists with a different type", e.JsonFieldName)
		}
	}
	s.Properties = append(s.Properties, p)
	return nil
}

func (s Schema) GetAdditionalTypeDefs() []TypeDefinition {
	var result []TypeDefinition
	for _, p := range s.Properties {
		result = append(result, p.Schema.GetAdditionalTypeDefs()...)
	}
	result = append(result, s.AdditionalTypes...)
	return result
}

type Property struct {
	Description   string
	JsonFieldName string
	Schema        Schema
	Required      bool
	Nullable      bool
	ReadOnly      bool
	WriteOnly     bool
	NeedsFormTag  bool
	Extensions    map[string]interface{}
	Deprecated    bool
}

func (p Property) GoFieldName() string {
	return SchemaNameToTypeName(p.JsonFieldName)
}

func (p Property) GoTypeDef() string {
	typeDef := p.Schema.TypeDecl()
	if !p.Schema.SkipOptionalPointer &&
		(!p.Required || p.Nullable ||
			(p.ReadOnly && (!p.Required || !globalState.options.Compatibility.DisableRequiredReadOnlyAsPointer)) ||
			p.WriteOnly) {

		typeDef = "*" + typeDef
	}
	return typeDef
}

// EnumDefinition holds type information for enum
type EnumDefinition struct {
	// Schema is the scheme of a type which has a list of enum values, eg, the
	// "container" of the enum.
	Schema Schema
	// TypeName is the name of the enum's type, usually aliased from something.
	TypeName string
	// ValueWrapper wraps the value. It's used to conditionally apply quotes
	// around strings.
	ValueWrapper string
	// PrefixTypeName determines if the enum value is prefixed with its TypeName.
	// This is set to true when this enum conflicts with another in terms of
	// TypeNames or when explicitly requested via the
	// `compatibility.always-prefix-enum-values` option.
	PrefixTypeName bool
}

// GetValues generates enum names in a way to minimize global conflicts
func (e *EnumDefinition) GetValues() map[string]string {
	// in case there are no conflicts, it's safe to use the values as-is
	if !e.PrefixTypeName {
		return e.Schema.EnumValues
	}
	// If we do have conflicts, we will prefix the enum's typename to the values.
	newValues := make(map[string]string, len(e.Schema.EnumValues))
	for k, v := range e.Schema.EnumValues {
		newName := e.TypeName + UppercaseFirstCharacter(k)
		newValues[newName] = v
	}
	return newValues
}

type Constants struct {
	// SecuritySchemeProviderNames holds all provider names for security schemes.
	SecuritySchemeProviderNames []string
	// EnumDefinitions holds type and value information for all enums
	EnumDefinitions []EnumDefinition
}

// TypeDefinition describes a Go type definition in generated code.
//
// Let's use this example schema:
// components:
//
//	schemas:
//	  Person:
//	    type: object
//	    properties:
//	    name:
//	      type: string
type TypeDefinition struct {
	// The name of the type, eg, type <...> Person
	TypeName string

	// The name of the corresponding JSON description, as it will sometimes
	// differ due to invalid characters.
	JsonName string

	// This is the Schema wrapper is used to populate the type description
	Schema Schema
}

// ResponseTypeDefinition is an extension of TypeDefinition, specifically for
// response unmarshaling in ClientWithResponses.
type ResponseTypeDefinition struct {
	TypeDefinition
	// The content type name where this is used, eg, application/json
	ContentTypeName string

	// The type name of a response model.
	ResponseName string
}

func (t *TypeDefinition) IsAlias() bool {
	return !globalState.options.Compatibility.OldAliasing && t.Schema.DefineViaAlias
}

type Discriminator struct {
	// maps discriminator value to go type
	Mapping map[string]string

	// JSON property name that holds the discriminator
	Property string
}

func (d *Discriminator) JSONTag() string {
	return fmt.Sprintf("`json:\"%s\"`", d.Property)
}

func (d *Discriminator) PropertyName() string {
	return SchemaNameToTypeName(d.Property)
}

// UnionElement describe union element, based on prefix externalRef\d+ and real ref name from external schema.
type UnionElement string

// String returns externalRef\d+ and real ref name from external schema, like externalRef0.SomeType.
func (u UnionElement) String() string {
	return string(u)
}

// Method generate union method name for template functions `As/From/Merge`.
func (u UnionElement) Method() string {
	var method string
	for _, part := range strings.Split(string(u), `.`) {
		method += UppercaseFirstCharacter(part)
	}
	return method
}

func PropertiesEqual(a, b Property) bool {
	return a.JsonFieldName == b.JsonFieldName && a.Schema.TypeDecl() == b.Schema.TypeDecl() && a.Required == b.Required
}

func GenerateGoSchema(sref *openapi3.SchemaRef, path []string) (Schema, error) {
	// Add a fallback value in case the sref is nil.
	// i.e. the parent schema defines a type:array, but the array has
	// no items defined. Therefore, we have at least valid Go-Code.
	if sref == nil {
		return Schema{GoType: "interface{}"}, nil
	}

	schema := sref.Value

	// If Ref is set on the SchemaRef, it means that this type is actually a reference to
	// another type. We're not de-referencing, so simply use the referenced type.
	if IsGoTypeReference(sref.Ref) {
		// Convert the reference path to Go type
		refType, err := RefPathToGoType(sref.Ref)
		if err != nil {
			return Schema{}, fmt.Errorf("error turning reference (%s) into a Go type: %s",
				sref.Ref, err)
		}
		return Schema{
			GoType:         refType,
			Description:    schema.Description,
			DefineViaAlias: true,
			OAPISchema:     schema,
		}, nil
	}

	outSchema := Schema{
		Description: schema.Description,
		OAPISchema:  schema,
	}

	// AllOf is interesting, and useful. It's the union of a number of other
	// schemas. A common usage is to create a union of an object with an ID,
	// so that in a RESTful paradigm, the Create operation can return
	// (object, id), so that other operations can refer to (id)
	if schema.AllOf != nil {
		mergedSchema, err := MergeSchemas(schema.AllOf, path)
		if err != nil {
			return Schema{}, fmt.Errorf("error merging schemas: %w", err)
		}
		mergedSchema.OAPISchema = schema
		return mergedSchema, nil
	}

	// Check x-go-type, which will completely override the definition of this
	// schema with the provided type.
	if extension, ok := schema.Extensions[extPropGoType]; ok {
		typeName, err := extTypeName(extension)
		if err != nil {
			return outSchema, fmt.Errorf("invalid value for %q: %w", extPropGoType, err)
		}
		outSchema.GoType = typeName
		outSchema.DefineViaAlias = true

		return outSchema, nil
	}

	// Schema type and format, eg. string / binary
	t := schema.Type
	// Handle objects and empty schemas first as a special case
	if t == "" || t == "object" {
		var outType string

		if len(schema.Properties) == 0 && !SchemaHasAdditionalProperties(schema) && schema.AnyOf == nil && schema.OneOf == nil {
			// If the object has no properties or additional properties, we
			// have some special cases for its type.
			if t == "object" {
				// We have an object with no properties. This is a generic object
				// expressed as a map.
				outType = "map[string]interface{}"
			} else { // t == ""
				// If we don't even have the object designator, we're a completely
				// generic type.
				outType = "interface{}"
			}
			outSchema.GoType = outType
			outSchema.DefineViaAlias = true
		} else {
			// When we define an object, we want it to be a type definition,
			// not a type alias, eg, "type Foo struct {...}"
			outSchema.DefineViaAlias = false

			// If the schema has additional properties, we need to special case
			// a lot of behaviors.
			outSchema.HasAdditionalProperties = SchemaHasAdditionalProperties(schema)

			// Until we have a concrete additional properties type, we default to
			// any schema.
			outSchema.AdditionalPropertiesType = &Schema{
				GoType: "interface{}",
			}

			// If additional properties are defined, we will override the default
			// above with the specific definition.
			if schema.AdditionalProperties.Schema != nil {
				additionalSchema, err := GenerateGoSchema(schema.AdditionalProperties.Schema, path)
				if err != nil {
					return Schema{}, fmt.Errorf("error generating type for additional properties: %w", err)
				}
				if additionalSchema.HasAdditionalProperties || len(additionalSchema.UnionElements) != 0 {
					// If we have fields present which have additional properties or union values,
					// but are not a pre-defined type, we need to define a type
					// for them, which will be based on the field names we followed
					// to get to the type.
					typeName := PathToTypeName(append(path, "AdditionalProperties"))

					typeDef := TypeDefinition{
						TypeName: typeName,
						JsonName: strings.Join(append(path, "AdditionalProperties"), "."),
						Schema:   additionalSchema,
					}
					additionalSchema.RefType = typeName
					additionalSchema.AdditionalTypes = append(additionalSchema.AdditionalTypes, typeDef)
				}
				outSchema.AdditionalPropertiesType = &additionalSchema
				outSchema.AdditionalTypes = append(outSchema.AdditionalTypes, additionalSchema.AdditionalTypes...)
			}

			// If the schema has no properties, and only additional properties, we will
			// early-out here and generate a map[string]<schema> instead of an object
			// that contains this map. We skip over anyOf/oneOf here because they can
			// introduce properties. allOf was handled above.
			if !globalState.options.Compatibility.DisableFlattenAdditionalProperties &&
				len(schema.Properties) == 0 && schema.AnyOf == nil && schema.OneOf == nil {
				// We have a dictionary here. Returns the goType to be just a map from
				// string to the property type. HasAdditionalProperties=false means
				// that we won't generate custom json.Marshaler and json.Unmarshaler functions,
				// since we don't need them for a simple map.
				outSchema.HasAdditionalProperties = false
				outSchema.GoType = fmt.Sprintf("map[string]%s", additionalPropertiesType(outSchema))
				return outSchema, nil
			}

			// We've got an object with some properties.
			for _, pName := range SortedSchemaKeys(schema.Properties) {
				p := schema.Properties[pName]
				propertyPath := append(path, pName)
				pSchema, err := GenerateGoSchema(p, propertyPath)
				if err != nil {
					return Schema{}, fmt.Errorf("error generating Go schema for property '%s': %w", pName, err)
				}

				required := StringInArray(pName, schema.Required)

				if (pSchema.HasAdditionalProperties || len(pSchema.UnionElements) != 0) && pSchema.RefType == "" {
					// If we have fields present which have additional properties or union values,
					// but are not a pre-defined type, we need to define a type
					// for them, which will be based on the field names we followed
					// to get to the type.
					typeName := PathToTypeName(propertyPath)

					typeDef := TypeDefinition{
						TypeName: typeName,
						JsonName: strings.Join(propertyPath, "."),
						Schema:   pSchema,
					}
					pSchema.AdditionalTypes = append(pSchema.AdditionalTypes, typeDef)

					pSchema.RefType = typeName
				}
				description := ""
				if p.Value != nil {
					description = p.Value.Description
				}
				prop := Property{
					JsonFieldName: pName,
					Schema:        pSchema,
					Required:      required,
					Description:   description,
					Nullable:      p.Value.Nullable,
					ReadOnly:      p.Value.ReadOnly,
					WriteOnly:     p.Value.WriteOnly,
					Extensions:    p.Value.Extensions,
					Deprecated:    p.Value.Deprecated,
				}
				outSchema.Properties = append(outSchema.Properties, prop)
			}

			if schema.AnyOf != nil {
				if err := generateUnion(&outSchema, schema.AnyOf, schema.Discriminator, path); err != nil {
					return Schema{}, fmt.Errorf("error generating type for anyOf: %w", err)
				}
			}
			if schema.OneOf != nil {
				if err := generateUnion(&outSchema, schema.OneOf, schema.Discriminator, path); err != nil {
					return Schema{}, fmt.Errorf("error generating type for oneOf: %w", err)
				}
			}

			outSchema.GoType = GenStructFromSchema(outSchema)
		}

		// Check for x-go-type-name. It behaves much like x-go-type, however, it will
		// create a type definition for the named type, and use the named type in place
		// of this schema.
		if extension, ok := schema.Extensions[extGoTypeName]; ok {
			typeName, err := extTypeName(extension)
			if err != nil {
				return outSchema, fmt.Errorf("invalid value for %q: %w", extGoTypeName, err)
			}

			newTypeDef := TypeDefinition{
				TypeName: typeName,
				Schema:   outSchema,
			}
			outSchema = Schema{
				Description:     newTypeDef.Schema.Description,
				GoType:          typeName,
				DefineViaAlias:  true,
				AdditionalTypes: []TypeDefinition{newTypeDef},
			}
		}

		return outSchema, nil
	} else if len(schema.Enum) > 0 {
		err := oapiSchemaToGoType(schema, path, &outSchema)
		// Enums need to be typed, so that the values aren't interchangeable,
		// so no matter what schema conversion thinks, we need to define a
		// new type.
		outSchema.DefineViaAlias = false

		if err != nil {
			return Schema{}, fmt.Errorf("error resolving primitive type: %w", err)
		}
		enumValues := make([]string, len(schema.Enum))
		for i, enumValue := range schema.Enum {
			enumValues[i] = fmt.Sprintf("%v", enumValue)
		}

		enumNames := enumValues
		for _, key := range []string{extEnumVarNames, extEnumNames} {
			if _, ok := schema.Extensions[key]; ok {
				if extEnumNames, err := extParseEnumVarNames(schema.Extensions[key]); err == nil {
					enumNames = extEnumNames
					break
				}
			}
		}

		sanitizedValues := SanitizeEnumNames(enumNames, enumValues)
		outSchema.EnumValues = make(map[string]string, len(sanitizedValues))

		for k, v := range sanitizedValues {
			var enumName string
			if v == "" {
				enumName = "Empty"
			} else {
				enumName = k
			}
			if globalState.options.Compatibility.OldEnumConflicts {
				outSchema.EnumValues[SchemaNameToTypeName(PathToTypeName(append(path, enumName)))] = v
			} else {
				outSchema.EnumValues[SchemaNameToTypeName(k)] = v
			}
		}
		if len(path) > 1 { // handle additional type only on non-toplevel types
			// Allow overriding autogenerated enum type names, since these may
			// cause conflicts - see https://github.com/deepmap/oapi-codegen/issues/832
			var typeName string
			if extension, ok := schema.Extensions[extGoTypeName]; ok {
				typeName, err = extString(extension)
				if err != nil {
					return outSchema, fmt.Errorf("invalid value for %q: %w", extGoTypeName, err)
				}
			} else {
				typeName = SchemaNameToTypeName(PathToTypeName(path))
			}

			typeDef := TypeDefinition{
				TypeName: typeName,
				JsonName: strings.Join(path, "."),
				Schema:   outSchema,
			}
			outSchema.AdditionalTypes = append(outSchema.AdditionalTypes, typeDef)
			outSchema.RefType = typeName
		}
	} else {
		err := oapiSchemaToGoType(schema, path, &outSchema)
		if err != nil {
			return Schema{}, fmt.Errorf("error resolving primitive type: %w", err)
		}
	}
	return outSchema, nil
}

// oapiSchemaToGoType converts an OpenApi schema into a Go type definition for
// all non-object types.
func oapiSchemaToGoType(schema *openapi3.Schema, path []string, outSchema *Schema) error {
	f := schema.Format
	t := schema.Type

	switch t {
	case "array":
		// For arrays, we'll get the type of the Items and throw a
		// [] in front of it.
		arrayType, err := GenerateGoSchema(schema.Items, path)
		if err != nil {
			return fmt.Errorf("error generating type for array: %w", err)
		}
		if (arrayType.HasAdditionalProperties || len(arrayType.UnionElements) != 0) && arrayType.RefType == "" {
			// If we have items which have additional properties or union values,
			// but are not a pre-defined type, we need to define a type
			// for them, which will be based on the field names we followed
			// to get to the type.
			typeName := PathToTypeName(append(path, "Item"))

			typeDef := TypeDefinition{
				TypeName: typeName,
				JsonName: strings.Join(append(path, "Item"), "."),
				Schema:   arrayType,
			}
			arrayType.AdditionalTypes = append(arrayType.AdditionalTypes, typeDef)

			arrayType.RefType = typeName
		}
		outSchema.ArrayType = &arrayType
		outSchema.GoType = "[]" + arrayType.TypeDecl()
		outSchema.AdditionalTypes = arrayType.AdditionalTypes
		outSchema.Properties = arrayType.Properties
		outSchema.DefineViaAlias = true
	case "integer":
		// We default to int if format doesn't ask for something else.
		if f == "int64" {
			outSchema.GoType = "int64"
		} else if f == "int32" {
			outSchema.GoType = "int32"
		} else if f == "int16" {
			outSchema.GoType = "int16"
		} else if f == "int8" {
			outSchema.GoType = "int8"
		} else if f == "int" {
			outSchema.GoType = "int"
		} else if f == "uint64" {
			outSchema.GoType = "uint64"
		} else if f == "uint32" {
			outSchema.GoType = "uint32"
		} else if f == "uint16" {
			outSchema.GoType = "uint16"
		} else if f == "uint8" {
			outSchema.GoType = "uint8"
		} else if f == "uint" {
			outSchema.GoType = "uint"
		} else {
			outSchema.GoType = "int"
		}
		outSchema.DefineViaAlias = true
	case "number":
		// We default to float for "number"
		if f == "double" {
			outSchema.GoType = "float64"
		} else if f == "float" || f == "" {
			outSchema.GoType = "float32"
		} else {
			return fmt.Errorf("invalid number format: %s", f)
		}
		outSchema.DefineViaAlias = true
	case "boolean":
		if f != "" {
			return fmt.Errorf("invalid format (%s) for boolean", f)
		}
		outSchema.GoType = "bool"
		outSchema.DefineViaAlias = true
	case "string":
		// Special case string formats here.
		switch f {
		case "byte":
			outSchema.GoType = "[]byte"
		case "email":
			outSchema.GoType = "openapi_types.Email"
		case "date":
			outSchema.GoType = "openapi_types.Date"
		case "date-time":
			outSchema.GoType = "time.Time"
		case "json":
			outSchema.GoType = "json.RawMessage"
			outSchema.SkipOptionalPointer = true
		case "uuid":
			outSchema.GoType = "openapi_types.UUID"
		case "binary":
			outSchema.GoType = "openapi_types.File"
		default:
			// All unrecognized formats are simply a regular string.
			outSchema.GoType = "string"
		}
		outSchema.DefineViaAlias = true
	default:
		return fmt.Errorf("unhandled Schema type: %s", t)
	}
	return nil
}

// SchemaDescriptor describes a Schema, a type definition.
type SchemaDescriptor struct {
	Fields                   []FieldDescriptor
	HasAdditionalProperties  bool
	AdditionalPropertiesType string
}

type FieldDescriptor struct {
	Required bool   // Is the schema required? If not, we'll pass by pointer
	GoType   string // The Go type needed to represent the json type.
	GoName   string // The Go compatible type name for the type
	JsonName string // The json type name for the type
	IsRef    bool   // Is this schema a reference to predefined object?
}

// GenFieldsFromProperties produce corresponding field names with JSON annotations,
// given a list of schema descriptors
func GenFieldsFromProperties(props []Property) []string {
	var fields []string
	for i, p := range props {
		field := ""

		goFieldName := p.GoFieldName()
		if _, ok := p.Extensions[extGoName]; ok {
			if extGoFieldName, err := extParseGoFieldName(p.Extensions[extGoName]); err == nil {
				goFieldName = extGoFieldName
			}
		}

		// Add a comment to a field in case we have one, otherwise skip.
		if p.Description != "" {
			// Separate the comment from a previous-defined, unrelated field.
			// Make sure the actual field is separated by a newline.
			if i != 0 {
				field += "\n"
			}
			field += fmt.Sprintf("%s\n", StringWithTypeNameToGoComment(p.Description, p.GoFieldName()))
		}

<<<<<<< HEAD
		typeDef := p.GoTypeDef()
		if extPointer, ok := p.ExtensionProps.Extensions[extGoPointer]; ok {
			if val, err := extString(extPointer); err == nil {
				if val == "true" {
					typeDef = "*" + strings.TrimPrefix(typeDef, "*")
				}
				if val == "false" {
					typeDef = strings.TrimPrefix(typeDef, "*")
				}
			}
		}

		field += fmt.Sprintf("    %s %s", goFieldName, typeDef)
=======
		if p.Deprecated {
			// This comment has to be on its own line for godoc & IDEs to pick up
			var deprecationReason string
			if _, ok := p.Extensions[extDeprecationReason]; ok {
				if extOmitEmpty, err := extParseDeprecationReason(p.Extensions[extDeprecationReason]); err == nil {
					deprecationReason = extOmitEmpty
				}
			}

			field += fmt.Sprintf("%s\n", DeprecationComment(deprecationReason))
		}

		field += fmt.Sprintf("    %s %s", goFieldName, p.GoTypeDef())
>>>>>>> f5363b01

		omitEmpty := !p.Nullable &&
			(!p.Required || p.ReadOnly || p.WriteOnly) &&
			(!p.Required || !p.ReadOnly || !globalState.options.Compatibility.DisableRequiredReadOnlyAsPointer)

		// Support x-omitempty
		if extOmitEmptyValue, ok := p.Extensions[extPropOmitEmpty]; ok {
			if extOmitEmpty, err := extParseOmitEmpty(extOmitEmptyValue); err == nil {
				omitEmpty = extOmitEmpty
			}
		}

		fieldTags := make(map[string]string)

		if !omitEmpty {
			fieldTags["json"] = p.JsonFieldName
			if p.NeedsFormTag {
				fieldTags["form"] = p.JsonFieldName
			}
		} else {
			fieldTags["json"] = p.JsonFieldName + ",omitempty"
			if p.NeedsFormTag {
				fieldTags["form"] = p.JsonFieldName + ",omitempty"
			}
		}

		// Support x-go-json-ignore
		if _, ok := p.Extensions[extPropGoJsonIgnore]; ok {
			if goJsonIgnore, err := extParseGoJsonIgnore(p.Extensions[extPropGoJsonIgnore]); err == nil && goJsonIgnore {
				fieldTags["json"] = "-"
			}
		}

		// Support x-oapi-codegen-extra-tags
		if extension, ok := p.Extensions[extPropExtraTags]; ok {
			if tags, err := extExtraTags(extension); err == nil {
				keys := SortedStringKeys(tags)
				for _, k := range keys {
					fieldTags[k] = tags[k]
				}
			}
		}
		// Convert the fieldTags map into Go field annotations.
		keys := SortedStringKeys(fieldTags)
		tags := make([]string, len(keys))
		for i, k := range keys {
			tags[i] = fmt.Sprintf(`%s:"%s"`, k, fieldTags[k])
		}
		field += "`" + strings.Join(tags, " ") + "`"
		fields = append(fields, field)
	}
	return fields
}

func additionalPropertiesType(schema Schema) string {
	addPropsType := schema.AdditionalPropertiesType.GoType
	if schema.AdditionalPropertiesType.RefType != "" {
		addPropsType = schema.AdditionalPropertiesType.RefType
	}
	if schema.AdditionalPropertiesType.OAPISchema != nil && schema.AdditionalPropertiesType.OAPISchema.Nullable {
		addPropsType = "*" + addPropsType
	}
	return addPropsType
}

func GenStructFromSchema(schema Schema) string {
	// Start out with struct {
	objectParts := []string{"struct {"}

	if schema.OAPISchema != nil && schema.OAPISchema.ExtensionProps.Extensions != nil {
		if extEmbedValue, ok := schema.OAPISchema.ExtensionProps.Extensions[extPropEmbed]; ok {
			if embeds, err := extEmbed(extEmbedValue); err == nil {
				for modelName, tag := range embeds {
					embedStr := modelName
					if tag != "" {
						embedStr = embedStr + " " + "`" + tag + "`"
					}

					objectParts = append(objectParts, embedStr, "")
				}
			}
		}
	}

	// Append all the field definitions
	objectParts = append(objectParts, GenFieldsFromProperties(schema.Properties)...)
	// Close the struct
	if schema.HasAdditionalProperties {
		objectParts = append(objectParts,
			fmt.Sprintf("AdditionalProperties map[string]%s `json:\"-\"`",
				additionalPropertiesType(schema)))
	}
	if len(schema.UnionElements) != 0 {
		objectParts = append(objectParts, "union json.RawMessage")
	}
	objectParts = append(objectParts, "}")
	return strings.Join(objectParts, "\n")
}

// This constructs a Go type for a parameter, looking at either the schema or
// the content, whichever is available
func paramToGoType(param *openapi3.Parameter, path []string) (Schema, error) {
	if param.Content == nil && param.Schema == nil {
		return Schema{}, fmt.Errorf("parameter '%s' has no schema or content", param.Name)
	}

	// We can process the schema through the generic schema processor
	if param.Schema != nil {
		return GenerateGoSchema(param.Schema, path)
	}

	// At this point, we have a content type. We know how to deal with
	// application/json, but if multiple formats are present, we can't do anything,
	// so we'll return the parameter as a string, not bothering to decode it.
	if len(param.Content) > 1 {
		return Schema{
			GoType:      "string",
			Description: StringToGoComment(param.Description),
		}, nil
	}

	// Otherwise, look for application/json in there
	mt, found := param.Content["application/json"]
	if !found {
		// If we don't have json, it's a string
		return Schema{
			GoType:      "string",
			Description: StringToGoComment(param.Description),
		}, nil
	}

	// For json, we go through the standard schema mechanism
	return GenerateGoSchema(mt.Schema, path)
}

func generateUnion(outSchema *Schema, elements openapi3.SchemaRefs, discriminator *openapi3.Discriminator, path []string) error {
	if discriminator != nil {
		outSchema.Discriminator = &Discriminator{
			Property: discriminator.PropertyName,
			Mapping:  make(map[string]string),
		}
	}

	refToGoTypeMap := make(map[string]string)
	for i, element := range elements {
		elementSchema, err := GenerateGoSchema(element, path)
		if err != nil {
			return err
		}

		if element.Ref == "" {
			td := TypeDefinition{Schema: elementSchema, TypeName: SchemaNameToTypeName(PathToTypeName(append(path, fmt.Sprint(i))))}
			outSchema.AdditionalTypes = append(outSchema.AdditionalTypes, td)
			elementSchema.GoType = td.TypeName
		} else {
			refToGoTypeMap[element.Ref] = elementSchema.GoType
		}

		if discriminator != nil {
			if len(discriminator.Mapping) != 0 && element.Ref == "" {
				return errors.New("ambiguous discriminator.mapping: please replace inlined object with $ref")
			}

			// Explicit mapping.
			var mapped bool
			for k, v := range discriminator.Mapping {
				if v == element.Ref {
					outSchema.Discriminator.Mapping[k] = elementSchema.GoType
					mapped = true
					break
				}
			}
			// Implicit mapping.
			if !mapped {
				outSchema.Discriminator.Mapping[RefPathToObjName(element.Ref)] = elementSchema.GoType
			}
		}
		outSchema.UnionElements = append(outSchema.UnionElements, UnionElement(elementSchema.GoType))
	}

	if (outSchema.Discriminator != nil) && len(outSchema.Discriminator.Mapping) != len(elements) {
		return errors.New("discriminator: not all schemas were mapped")
	}

	return nil
}<|MERGE_RESOLUTION|>--- conflicted
+++ resolved
@@ -649,7 +649,6 @@
 			field += fmt.Sprintf("%s\n", StringWithTypeNameToGoComment(p.Description, p.GoFieldName()))
 		}
 
-<<<<<<< HEAD
 		typeDef := p.GoTypeDef()
 		if extPointer, ok := p.ExtensionProps.Extensions[extGoPointer]; ok {
 			if val, err := extString(extPointer); err == nil {
@@ -662,8 +661,6 @@
 			}
 		}
 
-		field += fmt.Sprintf("    %s %s", goFieldName, typeDef)
-=======
 		if p.Deprecated {
 			// This comment has to be on its own line for godoc & IDEs to pick up
 			var deprecationReason string
@@ -676,8 +673,7 @@
 			field += fmt.Sprintf("%s\n", DeprecationComment(deprecationReason))
 		}
 
-		field += fmt.Sprintf("    %s %s", goFieldName, p.GoTypeDef())
->>>>>>> f5363b01
+		field += fmt.Sprintf("    %s %s", goFieldName, typeDef)
 
 		omitEmpty := !p.Nullable &&
 			(!p.Required || p.ReadOnly || p.WriteOnly) &&
