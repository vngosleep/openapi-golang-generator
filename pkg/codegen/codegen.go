--- conflicted
+++ resolved
@@ -314,13 +314,15 @@
 		}
 	}
 
-<<<<<<< HEAD
 	if opts.Generate.BunServer {
 		_, err = w.WriteString(bunServerOut)
-=======
+		if err != nil {
+			return "", fmt.Errorf("error writing server path handlers: %w", err)
+		}
+	}
+
 	if opts.Generate.FiberServer {
 		_, err = w.WriteString(fiberServerOut)
->>>>>>> f5363b01
 		if err != nil {
 			return "", fmt.Errorf("error writing server path handlers: %w", err)
 		}
