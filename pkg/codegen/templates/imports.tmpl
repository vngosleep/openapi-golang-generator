// Package {{.PackageName}} provides primitives to interact with the openapi HTTP API.
//
// Code generated by {{.ModuleName}} version {{.Version}} DO NOT EDIT.
package {{.PackageName}}

import (
	"bytes"
	"compress/gzip"
	"context"
	"encoding/base64"
	"encoding/json"
	"encoding/xml"
	"errors"
	"fmt"
	"gopkg.in/yaml.v2"
	"io"
	"os"
	"net/http"
	"net/url"
	"path"
	"strings"
	"time"

	"github.com/deepmap/oapi-codegen/pkg/runtime"
	openapi_types "github.com/deepmap/oapi-codegen/pkg/types"
	"github.com/getkin/kin-openapi/openapi3"
	"github.com/go-chi/chi/v5"
	"github.com/labstack/echo/v4"
	"github.com/gin-gonic/gin"
<<<<<<< HEAD
	"github.com/uptrace/bunrouter"
=======
	"github.com/gofiber/fiber/v2"
	"github.com/gorilla/mux"
>>>>>>> f5363b01
	{{- range .ExternalImports}}
	{{ . }}
	{{- end}}
	{{- range .AdditionalImports}}
	{{.Alias}} "{{.Package}}"
	{{- end}}
)<|MERGE_RESOLUTION|>--- conflicted
+++ resolved
@@ -27,12 +27,9 @@
 	"github.com/go-chi/chi/v5"
 	"github.com/labstack/echo/v4"
 	"github.com/gin-gonic/gin"
-<<<<<<< HEAD
 	"github.com/uptrace/bunrouter"
-=======
 	"github.com/gofiber/fiber/v2"
 	"github.com/gorilla/mux"
->>>>>>> f5363b01
 	{{- range .ExternalImports}}
 	{{ . }}
 	{{- end}}
