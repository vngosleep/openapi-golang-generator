--- conflicted
+++ resolved
@@ -445,6 +445,8 @@
 		switch opt {
 		case "chi-server", "chi":
 			opts.ChiServer = true
+		case "bun-server", "bun":
+			opts.BunServer = true
 		case "fiber-server", "fiber":
 			opts.FiberServer = true
 		case "server", "echo-server", "echo":
@@ -485,42 +487,10 @@
 	}
 	opts.OutputOptions.ResponseTypeSuffix = flagResponseTypeSuffix
 
-<<<<<<< HEAD
-	for _, g := range cfg.GenerateTargets {
-		switch g {
-		case "client":
-			opts.Generate.Client = true
-		case "chi-server":
-			opts.Generate.ChiServer = true
-		case "bun-server":
-			opts.Generate.BunServer = true
-		case "server":
-			opts.Generate.EchoServer = true
-		case "gin":
-			opts.Generate.GinServer = true
-		case "gorilla":
-			opts.Generate.GorillaServer = true
-		case "strict-server":
-			opts.Generate.Strict = true
-		case "types":
-			opts.Generate.Models = true
-		case "spec":
-			opts.Generate.EmbeddedSpec = true
-		case "skip-fmt":
-			opts.OutputOptions.SkipFmt = true
-		case "skip-prune":
-			opts.OutputOptions.SkipPrune = true
-		default:
-			fmt.Printf("unknown generate option %s\n", g)
-			flag.PrintDefaults()
-			os.Exit(1)
-		}
-=======
 	if err := generationTargets(&opts, cfg.GenerateTargets); err != nil {
 		fmt.Println(err)
 		flag.PrintDefaults()
 		os.Exit(1)
->>>>>>> f5363b01
 	}
 
 	opts.OutputOptions.IncludeTags = cfg.IncludeTags
